--- conflicted
+++ resolved
@@ -3,11 +3,7 @@
     "description": "An abstraction layer for git written in PHP 5.3",
     "keywords": ["git"],
     "homepage": "http://matteosister.github.com/GitElephant",
-<<<<<<< HEAD
-    "version": "0.9.5",
-=======
     "version": "0.9.6",
->>>>>>> 8058ce65
     "license": "LGPLv3",
     "authors": [
         {
