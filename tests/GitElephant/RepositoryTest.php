<?php

/**
 * This file is part of the GitElephant package.
 *
 * (c) Matteo Giachino <matteog@gmail.com>
 *
 * For the full copyright and license information, please view the LICENSE
 * file that was distributed with this source code.
 *
 * Just for fun...
 */

namespace GitElephant;

use GitElephant\Command\ResetCommand;
use \GitElephant\Objects\Branch;
use \GitElephant\Objects\NodeObject;
use \GitElephant\Objects\Tag;

/**
 * RepositoryTest
 *
 * Repository Test Class
 *
 * @author Matteo Giachino <matteog@gmail.com>
 */

class RepositoryTest extends TestCase
{
    /**
     * setUp
     */
    public function setUp()
    {
        $this->initRepository();
    }

    /**
     * @covers \GitElephant\Repository::__construct
     * @covers \GitElephant\Repository::getPath
     */
    public function testConstruct()
    {
        $this->assertEquals($this->getRepository()->getPath(), $this->path);

<<<<<<< HEAD
        $this->expectException('GitElephant\Exception\InvalidRepositoryPathException');
        $repo = new Repository('non-existent-path');
=======
        $this->setExpectedException('GitElephant\Exception\InvalidRepositoryPathException');
        new Repository('non-existent-path');
>>>>>>> 419a8261

        $repo = Repository::open($this->path);
        $this->assertInstanceOf('GitElephant\Repository', $repo);
    }

    /**
     * @covers \GitElephant\Repository::init
     */
    public function testInit()
    {
        $this->getRepository()->init();
        $match = false;

        // Force US/EN locale
        putenv('LANG=en_US.UTF-8');

        foreach ($this->getRepository()->getStatusOutput() as $line) {
            if (preg_match('/nothing to commit?(.*)/', $line)) {
                $match = true;
            }
        }
        $this->assertTrue($match, 'init problem, git status on an empty repo should give nothing to commit');
    }

    /**
     * testName
     */
    public function testName()
    {
        $this->getRepository()->setName('test-repo');
        $this->assertEquals('test-repo', $this->getRepository()->getName());
    }

    /**
     * @covers \GitElephant\Repository::stage
     */
    public function testStage()
    {
        $this->getRepository()->init();
        $this->addFile('test');
        $this->getRepository()->stage();
        $match = false;
        foreach ($this->getRepository()->getStatusOutput() as $line) {
            if (preg_match('/(.*)Changes to be committed(.*)/', $line)) {
                $match = true;
            }
        }
        $this->assertTrue($match, 'stageAll error, git status should give Changes to be committed');
    }

    /**
     * @covers \GitElephant\Repository::unstage
     */
    public function testUnstage()
    {
        $this->getRepository()->init();
        $this->addFile('test');
        $this->getRepository()->commit('first commit', true);
        $this->addFile('test2');
        $this->assertCount(1, $this->getRepository()->getStatus()->untracked());
        $this->assertCount(0, $this->getRepository()->getStatus()->added());
        $this->getRepository()->stage('test2');
        $this->assertCount(0, $this->getRepository()->getStatus()->untracked());
        $this->assertCount(1, $this->getRepository()->getStatus()->added());
        $this->getRepository()->unstage('test2');
        $this->assertCount(1, $this->getRepository()->getStatus()->untracked());
        $this->assertCount(0, $this->getRepository()->getStatus()->added());
    }

    /**
     * @covers \GitElephant\Repository::commit
     * @covers \GitElephant\Repository::getStatusOutput
     */
    public function testCommit()
    {
        $this->getRepository()->init();
        $this->addFile('test');
        $this->getRepository()->stage();
        $this->getRepository()->commit('initial import');
        $match = false;
        foreach ($this->getRepository()->getStatusOutput() as $line) {
            if (preg_match('/nothing to commit?(.*)/', $line)) {
                $match = true;
            }
        }
        $this->assertTrue($match, 'commit error, git status should give nothing to commit');

        $this->getRepository()->createBranch('develop', $this->getRepository()->getCommit());
        $this->addFile('test2');
        $this->getRepository()->commit('commit 2', true, 'develop');
        $match = false;
        foreach ($this->getRepository()->getStatusOutput() as $line) {
            if (preg_match('/nothing to commit?(.*)/', $line)) {
                $match = true;
            }
        }
        $this->assertTrue($match, 'commit error, git status should give nothing to commit');
    }

    /**
     * @covers \GitElephant\Repository::getStatusOutput
     */
    public function testGetStatus()
    {
        $this->getRepository()->init();
        $this->addFile('test');
        $this->getRepository()->commit('test commit', true);
        $output = $this->getRepository()->getStatusOutput();
        $this->assertStringEndsWith('master', $output[0]);
        $this->addFile('file2');
        $output = $this->getRepository()->getStatusOutput();
        $this->assertStringEndsWith('file2', $output[4]);
    }

    /**
     * @covers \GitElephant\Repository::createBranch
     */
    public function testCreateBranch()
    {
        $this->getRepository()->init();
        $this->addFile('test');
        $this->getRepository()->commit('foo', true);
        $this->getRepository()->createBranch('test-branch');
        $this->assertEquals(2, count($this->getRepository()->getBranches()));
    }

    /**
     * @covers \GitElephant\Repository::deleteBranch
     */
    public function testDeleteBranch()
    {
        $this->getRepository()->init();
        $this->addFile('test-file');
        $this->getRepository()->commit('test', true);
        $this->getRepository()->createBranch('branch2');
        $this->assertEquals(2, count($this->getRepository()->getBranches(true)));
        $this->getRepository()->deleteBranch('branch2');
        $this->assertEquals(1, count($this->getRepository()->getBranches(true)));
        $this->addFile('test-file2');
        $this->getRepository()->commit('test2', true);
        $this->getRepository()->createBranch('branch3');
        $this->assertEquals(2, count($this->getRepository()->getBranches(true)));
        $this->getRepository()->deleteBranch('branch3', true);
        $this->assertEquals(1, count($this->getRepository()->getBranches(true)));
    }

    /**
     * @covers \GitElephant\Repository::getBranches
     */
    public function testGetBranches()
    {
        $this->getRepository()->init();
        $this->addFile('test');
        $this->getRepository()->stage();
        $this->getRepository()->commit('initial import', true);
        $this->assertCount(
            1,
            $this->getRepository()->getBranches(),
            'an initialized repository should have only one branch'
        );
        $this->getRepository()->createBranch('test-branch');
        $this->assertCount(2, $this->getRepository()->getBranches(), 'two branches expected');
        $branches = $this->getRepository()->getBranches();
        /** @var Branch $branch */
        $branch = $branches[0];
        $this->assertEquals('master', $branch->getName());
        $this->getRepository()->deleteBranch('test-branch');
        $this->assertCount(1, $this->getRepository()->getBranches(), 'one branch expected');
        $this->assertInstanceOf(
            'GitElephant\Objects\Branch',
            $this->getRepository()->getMainBranch(),
            'main branch should be an instance of Branch'
        );
        $this->assertTrue(
            $this->getRepository()->getMainBranch()->getCurrent(),
            'getCurrent on main branch should be true'
        );
        $this->assertEquals(
            'master',
            $this->getRepository()->getMainBranch()->getName(),
            'main branch should be named "master"'
        );
        $this->assertEquals(array('master'), $this->getRepository()->getBranches(true));
        $this->getRepository()->createBranch('develop');
        $this->assertContains('master', $this->getRepository()->getBranches(true));
        $this->assertContains('develop', $this->getRepository()->getBranches(true));
    }

    /**
     * @covers \GitElephant\Repository::getMainBranch
     */
    public function testGetMainBranch()
    {
        $this->getRepository()->init();
        $this->addFile('test-file');
        $this->getRepository()->commit('test', true);
        $this->assertEquals('master', $this->getRepository()->getMainBranch()->getName());
    }

    /**
     * @covers \GitElephant\Repository::getBranch
     */
    public function testGetBranch()
    {
        $this->getRepository()->init();
        $this->addFile('test-file');
        $this->getRepository()->commit('test', true);
        $this->assertInstanceOf('GitElephant\Objects\Branch', $this->getRepository()->getBranch('master'));
        $this->assertNull($this->getRepository()->getBranch('a-branch-that-do-not-exists'));
    }

    /**
     * @covers \GitElephant\Repository::merge
     */
    public function testMerge()
    {
        $this->getRepository()->init();
        $this->addFile('test-file');
        $this->getRepository()->commit('test', true);
        $this->assertEquals(1, count($this->getRepository()->getTree()));
        $this->getRepository()->createBranch('branch2');
        $this->getRepository()->checkout('branch2');
        $this->addFile('file2');
        $this->getRepository()->commit('test2', true);
        $this->assertEquals(2, count($this->getRepository()->getTree()));
        $this->getRepository()->checkout('master');
        $this->assertEquals(1, count($this->getRepository()->getTree()));
        $this->getRepository()->merge($this->getRepository()->getBranch('branch2'));
        $this->assertEquals(2, count($this->getRepository()->getTree()));

        // attempt to merge a different branch by forcing a 3-way merge and verify the merge commit message
        $this->getRepository()->createBranch('branch3');
        $this->getRepository()->checkout('branch3');
        $this->addFile('file3');
        $this->getRepository()->commit('test3', true);
        $this->assertEquals(3, count($this->getRepository()->getTree()));
        $this->getRepository()->checkout('master');
        $this->assertEquals(2, count($this->getRepository()->getTree()));
        $this->getRepository()->merge($this->getRepository()->getBranch('branch3'), 'test msg', 'no-ff');
        $this->assertEquals(3, count($this->getRepository()->getTree()));
        $this->assertEquals('test msg', $this->getRepository()->getCommit()->getMessage()->getFullMessage());

        // attempt a fast forward merge where a 3-way is necessary and trap the resulting exception
        $this->getRepository()->checkout('branch2');
        $this->addFile('file4');
        $this->getRepository()->commit('test4', true);
        $this->assertEquals(3, count($this->getRepository()->getTree()));
        $this->getRepository()->checkout('master');
        $this->assertEquals(3, count($this->getRepository()->getTree()));
        try {
            $this->getRepository()->merge($this->getRepository()->getBranch('branch2'), '', 'ff-only');
        } catch (\RuntimeException $e) {
            return;
        }
        $this->fail("Merge should have produced a runtime exception.");
    }

    /**
     * @covers \GitElephant\Repository::getTags
     * @covers \GitElephant\Repository::getTag
     * @covers \GitElephant\Repository::createTag
     * @covers \GitElephant\Repository::deleteTag
     */
    public function testTags()
    {
        $this->getRepository()->init();
        $this->addFile('test-file');
        $this->getRepository()->commit('test', true);
        $this->assertEquals(0, count($this->getRepository()->getTags()));
        $this->getRepository()->createTag('test-tag');
        $this->assertEquals(1, count($this->getRepository()->getTags()));
        $this->assertInstanceOf('GitElephant\Objects\Tag', $this->getRepository()->getTag('test-tag'));
        $this->getRepository()->deleteTag('test-tag');
        $this->assertEquals(0, count($this->getRepository()->getTags()));
        $this->assertNull($this->getRepository()->getTag('a-tag-that-do-not-exists'));
    }

    /**
     * test getLastTag
     */
    public function testGetLastTag()
    {
        $this->getRepository()->init();
        $this->addFile('test-file');
        $this->getRepository()->commit('test', true);
        $this->getRepository()->createTag('0.0.2');
        sleep(1);
        $this->getRepository()->createTag('0.0.4');
        sleep(1);
        $this->getRepository()->createTag('0.0.3');
        sleep(1);
        $this->getRepository()->createTag('0.0.1');
        sleep(1);
        $this->assertEquals(Tag::pick($this->getRepository(), '0.0.1'), $this->getRepository()->getLastTag());
        $this->getRepository()->createTag('0.0.05');
        $this->assertEquals(Tag::pick($this->getRepository(), '0.0.05'), $this->getRepository()->getLastTag());
        $this->getRepository()->deleteTag(Tag::pick($this->getRepository(), '0.0.05'));
        $this->assertEquals(Tag::pick($this->getRepository(), '0.0.1'), $this->getRepository()->getLastTag());
    }

    /**
     * @covers \GitElephant\Repository::getCommit
     */
    public function testGetCommit()
    {
        $this->getRepository()->init();
        $this->addFile('test-file');
        $this->getRepository()->commit('test', true);
        $this->assertInstanceOf('GitElephant\Objects\Commit', $this->getRepository()->getCommit());
    }

    public function testGetBranchOrTag()
    {
        $this->getRepository()->init();
        $this->addFile('test-file');
        $this->getRepository()->commit('test', true);
        $this->getRepository()->createBranch('branch2');
        $this->getRepository()->createTag('tag1');
        $this->assertInstanceOf('\GitElephant\Objects\Branch', $this->getRepository()->getBranchOrTag('branch2'));
        $this->assertInstanceOf('\GitElephant\Objects\Tag', $this->getRepository()->getBranchOrTag('tag1'));
        $this->assertNull($this->getRepository()->getBranchOrTag('not-exists'));
    }

    /**
     * @covers \GitElephant\Repository::getObjectLog
     */
    public function testGetObjectLog()
    {
        $repo = $this->getRepository();
        $repo->init();

        $this->addFolder('test');

        $this->addFile('A.txt', 'test');
        $repo->commit('added A.txt', true);

        $this->addFile('B.txt', 'test');
        $repo->commit('added B.txt', true);

        $this->addFile('C.txt', 'test');
        $repo->commit('added C.txt', true);

        $this->addFile('D.txt', 'test');
        $repo->commit('added D.txt', true);

        $this->addFile('E.txt', 'test');
        $repo->commit('added E.txt', true);

        $tree = $repo->getTree();
        $obj = $tree[0];

        $log = $this->getRepository()->getObjectLog($obj);
        $this->assertInstanceOf('GitElephant\Objects\Log', $log);
        $this->assertEquals(1, $log->count());

        $log = $this->getRepository()->getObjectLog($obj, null, null, null);
        $this->assertEquals(5, $log->count());

        $this->assertEquals('added E.txt', $log->first()->getMessage()->toString());
        $this->assertEquals('added A.txt', $log->last()->getMessage()->toString());
    }

    /**
     * Test logs on different tree objects
     *
     * @covers \GitElephant\Repository::getObjectLog
     */
    public function testGetObjectLogFolders()
    {
        $repo = $this->getRepository();
        $repo->init();

        $this->addFolder('A');
        $this->addFile('A1.txt', 'A');
        $repo->commit('A/A1', true);

        $this->addFile('A2.txt', 'A');
        $repo->commit('A/A2', true);

        $this->addFolder('B');
        $this->addFile('B1.txt', 'B');
        $repo->commit('B/B1', true);

        $this->addFile('B2.txt', 'B');
        $repo->commit('B/B2', true);

        $tree = $repo->getTree();

        /* @var $treeObj NodeObject */
        foreach ($tree as $treeObj) {
            $name = $treeObj->getName();
            $log = $repo->getObjectLog($treeObj, null, null, null);

            $this->assertEquals(2, $log->count());

            $i = 2;
            foreach ($log as $commit) {
                $this->assertEquals($name . '/' . $name . $i, $commit->getMessage()->toString());
                --$i;
            }
        }
    }

    /**
     * Test logs on different branches
     *
     * @covers \GitElephant\Repository::getObjectLog
     */
    public function testGetObjectLogBranches()
    {
        $repo = $this->getRepository();
        $repo->init();

        $this->addFolder('A');
        $this->addFile('A1.txt', 'A');
        $repo->commit('A/A1', true);

        $this->addFile('A2.txt', 'A');
        $repo->commit('A/A2', true);

        $repo->createBranch('test-branch');
        $repo->checkout('test-branch');

        $this->addFile('A3.txt', 'A');
        $repo->commit('A/A3', true);

        // master branch
        $repo->checkout('master');
        $tree = $repo->getTree();
        $dir = $tree[0];
        $log = $repo->getObjectLog($dir, null, null, null);

        $this->assertEquals(2, $log->count());
        $this->assertEquals('A/A2', $log->first()->getMessage()->toString());

        // test branch
        $repo->checkout('test-branch');
        $tree = $repo->getTree();
        $dir = $tree[0];
        $log = $repo->getObjectLog($dir, null, null, null);

        $this->assertEquals(3, $log->count());
        $this->assertEquals('A/A3', $log->first()->getMessage()->toString());
    }

    /**
     * @covers \GitElephant\Repository::getLog
     */
    public function testGetLog()
    {
        $this->getRepository()->init();

        for ($i = 0; $i < 50; $i++) {
            $this->addFile('test file ' . $i);
            $this->getRepository()->commit('test commit ' . $i, true);
        }

        $log = $this->getRepository()->getLog();
        $this->assertInstanceOf('GitElephant\Objects\Log', $this->getRepository()->getLog());
        $this->assertGreaterThan(0, $log->count());
    }

    /**
     * @covers \GitElephant\Repository::getLog
     */
    public function testGetLog_for_a_branch()
    {
        $this->getRepository()->init();
        $this->addFile('test file 0');
        $this->getRepository()->commit('first commit', true);
        $this->getRepository()->checkout('test-branch', true);

        for ($i = 1; $i <= 2; $i++) {
            $this->addFile('test file ' . $i);
            $this->getRepository()->commit('test commit ' . $i, true);
        }

        $log = $this->getRepository()->getLog(array('test-branch', '^master'));
        $this->assertInstanceOf('GitElephant\Objects\Log', $this->getRepository()->getLog());
        $this->assertEquals(2, $log->count());
    }

    /**
     * @covers \GitElephant\Repository::checkout
     */
    public function testCheckout()
    {
        $this->getRepository()->init();
        $this->addFile('test-file');
        $this->getRepository()->commit('test', true);
        $this->assertEquals('master', $this->getRepository()->getMainBranch()->getName());
        $this->getRepository()->createBranch('branch2');
        $this->getRepository()->checkout('branch2');
        $this->assertEquals('branch2', $this->getRepository()->getMainBranch()->getName());
    }

    /**
     * @covers \GitElephant\Repository::checkout
     */
    public function testCheckoutTag()
    {
        $this->getRepository()->init();
        $this->addFile('test-file');
        $this->getRepository()->commit('test', true);
        $this->getRepository()->createTag('v0.0.1');
        $this->addFile('test-file2');
        $this->getRepository()->commit('test2', true);
        $tag = $this->getRepository()->getTag('v0.0.1');
        $this->assertInstanceOf('GitElephant\Objects\Tag', $tag);
        $lastCommit = $this->getRepository()->getCommit();
        $this->assertNotContains('detached', implode(' ', $this->getRepository()->getStatusOutput()));
        $this->getRepository()->checkout($tag);
        $newCommit = $this->getRepository()->getCommit();
        $this->assertNotEquals($newCommit->getSha(), $lastCommit->getSha());
        $this->assertContains('detached', implode(' ', $this->getRepository()->getStatusOutput()));
    }

    /**
     * @covers \GitElephant\Repository::getTree
     * @covers \GitElephant\Objects\Tree
     */
    public function testGetTree()
    {
        $this->getRepository()->init();
        $this->addFile('test');
        $this->addFolder('test-folder');
        $this->addFile('test2', 'test-folder');

        $this->getRepository()->stage();
        $this->getRepository()->commit('initial import');

        $tree = $this->getRepository()->getTree();
        $this->assertFalse($tree->isBlob());
        $this->assertTrue($this->getRepository()->getTree($this->getRepository()->getCommit(), 'test')->isBlob());
        $this->assertCount(2, $tree, 'One file in the repository');
        $firstNode = $tree[0];
        $this->assertInstanceOf(
            'GitElephant\Objects\NodeObject',
            $firstNode,
            'array access on tree should give always a node type'
        );
        $this->assertEquals(
            'test-folder',
            $firstNode->getName(),
            'First repository file should be named "test"'
        );
        $secondNode = $tree[1];
        $this->assertInstanceOf(
            'GitElephant\Objects\NodeObject',
            $secondNode,
            'array access on tree should give always a node type'
        );
        $this->assertEquals(
            NodeObject::TYPE_BLOB,
            $secondNode->getType(),
            'second node should be of type tree'
        );
        $subtree = $this->getRepository()->getTree('master', 'test-folder');
        $subnode = $subtree[0];
        $this->assertInstanceOf(
            'GitElephant\Objects\NodeObject',
            $subnode,
            'array access on tree should give always a node type'
        );
        $this->assertEquals(
            NodeObject::TYPE_BLOB,
            $subnode->getType(),
            'subnode should be of type blob'
        );
        $this->assertEquals(
            'test2',
            $subnode->getName(),
            'subnode should be named "test2"'
        );
    }

    /**
     * @covers \GitElephant\Repository::getDiff
     */
    public function testGetDiff()
    {
        $this->getRepository()->init();
        $this->addFile('test-file');
        $this->getRepository()->commit('commit 1', true);
        $commit1 = $this->getRepository()->getCommit();
        $this->assertInstanceOf('GitElephant\Objects\Diff\Diff', $this->getRepository()->getDiff($commit1));
        $this->addFile('test-file2');
        $this->getRepository()->commit('commit 2', true);
        $commit2 = $this->getRepository()->getCommit();
        $this->assertInstanceOf('GitElephant\Objects\Diff\Diff', $this->getRepository()->getDiff($commit2));
        $this->assertInstanceOf('GitElephant\Objects\Diff\Diff', $this->getRepository()->getDiff($commit2, $commit1));
        $shaHead = $this->getRepository()->getCommit();
        $this->assertInstanceOf('GitElephant\Objects\Diff\Diff', $diff = $this->getRepository()->getDiff($shaHead));
    }

    /**
     * testCloneFrom
     */
    public function testCloneFrom()
    {
        $this->initRepository(null, 0);
        $this->initRepository(null, 1);
        $remote = $this->getRepository(0);
        $remote->init();
        $this->addFile('test', null, null, $remote);
        $remote->commit('test', true);
        $local = $this->getRepository(1);
        $local->cloneFrom($remote->getPath(), '.');
        $commit = $local->getCommit();
        $this->assertEquals($remote->getCommit()->getSha(), $commit->getSha());
        $this->assertEquals($remote->getCommit()->getMessage(), $commit->getMessage());
    }

    /**
     * testOutputContent
     */
    public function testOutputContent()
    {
        $this->initRepository();
        $this->getRepository()->init();
        $this->addFile('file1', null, 'file content');
        $this->getRepository()->commit('first commit', true);
        $branch = $this->getRepository()->getBranch('master');
        $tree = $this->getRepository()->getTree($branch, 'file1');
        $treeObject = $tree->getBlob();
        $this->assertEquals(array('file content'), $this->getRepository()->outputContent($treeObject, $branch));
    }

    /**
     * testMove
     */
    public function testMove()
    {
        $this->getRepository()->init();
        $this->addFile('foo');
        $this->getRepository()->commit('commit 1', true);
        $this->getRepository()->move('foo', 'bar');
        $status = $this->getRepository()->getStatusOutput();

        $this->assertRegExp('/(.*):    foo -> bar/', $status[4]);
    }

    /**
     * testRemove
     */
    public function testRemove()
    {
        $this->getRepository()->init();
        $this->addFile('foo');
        $this->getRepository()->commit('commit 1', true);
        $this->getRepository()->remove('foo');
        $status = $this->getRepository()->getStatusOutput();

        $this->assertRegExp('/(.*):    foo/', $status[4]);
    }

    /**
     * testCountCommits
     */
    public function testCountCommits()
    {
        $this->getRepository()->init();
        $this->addFile('foo');
        $this->getRepository()->commit('commit 1', true);
        $this->assertEquals(1, $this->getRepository()->countCommits());
        $this->addFile('foo2');
        $this->getRepository()->commit('commit 2', true);
        $this->assertEquals(2, $this->getRepository()->countCommits());
        $this->getRepository()->createBranch('new-branch');
        $this->getRepository()->checkout('new-branch');
        $this->assertEquals(2, $this->getRepository()->countCommits());
        $this->addFile('bar');
        $this->getRepository()->commit('commit 3', true);
        $this->assertEquals(3, $this->getRepository()->countCommits());
        $this->getRepository()->checkout('master');
        $this->assertEquals(2, $this->getRepository()->countCommits());
    }

    /**
     * testHumanishName
     */
    public function testHumanishName()
    {
        $this->initRepository('test-dir');
        $this->assertEquals('test-dir', $this->getRepository()->getHumanishName());
    }

    /**
     * testCreateFromRemote
     *
     */
    public function testCreateFromRemote()
    {
        $this->initRepository(null, 0);
        $remote = $this->getRepository(0);
        $remote->init();
        $this->addFile('test', null, null, $remote);
        $remote->commit('test', true);
        $remote->createBranch('develop');

        $repo = Repository::createFromRemote($remote->getPath());
        $this->assertInstanceOf('GitElephant\Repository', $repo);
        $this->assertGreaterThanOrEqual(2, $repo->getBranches());
        $branches = $repo->getBranches();
        $branchesName = array_map(
            function (Branch $b) {
                return $b->getName();
            },
            $branches
        );
        $this->assertContains('master', $branchesName);
        $this->assertContains('develop', $branchesName);
    }

    /**
     * testAddRemote
     */
    public function testRemote()
    {
        $this->initRepository(null, 0);
        $remote = $this->getRepository(0);
        $remote->init(true);
        $this->initRepository();
        $this->repository->init();
        $this->repository->addRemote('github', $remote->getPath());
        $this->assertInstanceOf('GitElephant\Objects\Remote', $this->repository->getRemote('github'));
        $this->repository->addRemote('github2', $remote->getPath());
        $this->assertCount(2, $this->repository->getRemotes());
    }

    /**
     * testFetch, git branch -a should find the branch
     */
    public function testFetch()
    {
        $this->initRepository(null, 0);
        $this->initRepository(null, 1);
        $r1 = $this->getRepository(0);
        $r1->init();
        $this->addFile('test1', null, null, $r1);
        $r1->commit('test commit', true);
        $r1->createBranch('tag-test');
        $this->addFile('test2', null, null, $r1);
        $r1->commit('another test commit', true);
        $r1->createTag('test-tag');
        $r2 = $this->getRepository(1);
        $r2->init();
        $r2->addRemote('origin', $r1->getPath());
        $this->assertEmpty($r2->getBranches(true, true));
        $r2->fetch();
        $this->assertNotEmpty($r2->getBranches(true, true));
        $r2->fetch(null, null, true);
        $this->assertNotNull($r2->getTag('test-tag'));
    }

    /**
     * test pull
     */
    public function testPull()
    {
        $this->initRepository(null, 0);
        $this->initRepository(null, 1);
        $r1 = $this->getRepository(0);
        $r1->init();
        $this->addFile('test1', null, null, $r1);
        $r1->commit('test commit', true);
        $r2 = $this->getRepository(1);
        $r2->init();
        $r2->addRemote('origin', $r1->getPath());
        $r2->pull('origin', 'master');
        $this->assertEquals('test commit', $r2->getLog()->last()->getMessage());
        $this->assertEquals($r1->getMainBranch()->getSha(), $r2->getLog()->last()->getSha());
    }

    /**
     * test pull
     */
    public function testPush()
    {
        $this->initRepository(null, 0);
        $this->initRepository(null, 1);
        $this->initRepository(null, 2);
        // commit on r1
        $r1 = $this->getRepository(0);
        $r1->init();
        $this->addFile('test1', null, null, $r1);
        $r1->commit('test commit', true);
        // push from r1 to r2
        $r2 = $this->getRepository(1);
        $r2->init(true);
        $r1->addRemote('origin', $r2->getPath());
        $r1->push('origin', 'master');
        // pull from r2 to r3 should get the same result
        $r3 = $this->getRepository(2);
        $r3->init();
        $r3->addRemote('origin', $r2->getPath());
        $r3->pull('origin', 'master');

        $this->assertEquals('test commit', $r3->getLog()->last()->getMessage());
        $this->assertEquals($r1->getMainBranch()->getSha(), $r3->getLog()->last()->getSha());
    }

    public function testRevParse()
    {
        $this->initRepository(null, 0);
        $r = $this->getRepository(0);
        $r->init();
        $this->addFile('test1', null, null, $r);
        $r->commit('test commit', true);
        $master = $r->getBranch('master');
        $revParse = $r->revParse($master, array());
        $this->assertEquals($master->getSha(), $revParse[0]);
    }

    public function testIsBare()
    {
        $this->initRepository(null, 0);
        $r = $this->getRepository(0);
        $r->init();

        $this->assertEquals(false, $r->isBare());

        $this->initRepository(null, 1);
        $r = $this->getRepository(1);
        $r->init(true);

        $this->assertEquals(true, $r->isBare());

    }

    /**
     * test add, remove and get global configs
     *
     * @covers \GitElephant\Repository::addGlobalConfig
     * @covers \GitElephant\Repository::getGlobalConfigs
     * @covers \GitElephant\Repository::removeGlobalConfig
     */
    public function testGlobalConfigs()
    {
        $repo = $this->getRepository();

        $configs = array(
            'test1' => true,
            'test2' => 1,
            'test3' => 'value',
        );
        $this->assertEmpty($repo->getGlobalConfigs());

        foreach ($configs as $configName => $configValue) {
            $repo->addGlobalConfig($configName, $configValue);
        }
        $this->assertSame($configs, $repo->getGlobalConfigs());

        foreach ($configs as $configName => $configValue) {
            $repo->removeGlobalConfig($configName);
        }
        $this->assertEmpty($repo->getGlobalConfigs());
    }

    /**
     * test reset
     */
    public function testResetHard()
    {
        $this->initRepository();
        $repo=$this->getRepository();
        $repo->init();
        $this->addFile('file1');
        $repo->stage();
        $repo->commit('message1');
        $headCommit=$repo->getCommit();
        $this->addFile('file2');
        $repo->stage();
        $repo->commit('message2');

        $this->assertEquals(2,$repo->countCommits());
        $repo->reset($headCommit,array(ResetCommand::OPTION_HARD));
        $this->assertEquals(1,$repo->countCommits());
        $this->assertEmpty($repo->getIndexStatus()->added());
    }

    /**
     * test reset
     */
    public function testResetSoft()
    {
        $this->initRepository();
        $repo=$this->getRepository();
        $repo->init();
        $this->addFile('file1');
        $repo->stage();
        $repo->commit('message1');
        $headCommit=$repo->getCommit();
        $this->addFile('file2');
        $repo->stage();
        $repo->commit('message2');

        $this->assertEquals(2,$repo->countCommits());
        $repo->reset($headCommit,array(ResetCommand::OPTION_SOFT));
        $this->assertEquals(1,$repo->countCommits());
        $this->assertNotEmpty($repo->getIndexStatus()->added());
    }

    /**
     * test add, remove and get global options
     *
     * @covers \GitElephant\Repository::addGlobalOption
     * @covers \GitElephant\Repository::getGlobalOptions
     * @covers \GitElephant\Repository::removeGlobalOption
     */
    public function testGlobalOptions()
    {
        $repo = $this->getRepository();

        $options = array(
            'test1' => true,
            'test2' => 1,
            'test3' => 'value',
        );
        $this->assertEmpty($repo->getGlobalOptions());

        foreach ($options as $configName => $configValue) {
            $repo->addGlobalOption($configName, $configValue);
        }
        $this->assertSame($options, $repo->getGlobalOptions());

        foreach ($options as $configName => $configValue) {
            $repo->removeGlobalOption($configName);
        }
        $this->assertEmpty($repo->getGlobalOptions());
    }

    /**
     * test add, remove and get global command arguments
     *
     * @covers \GitElephant\Repository::addGlobalCommandArgument
     * @covers \GitElephant\Repository::getGlobalCommandArguments
     * @covers \GitElephant\Repository::removeGlobalCommandArgument
     */
    public function testGlobalCommandArguments()
    {
        $repo = $this->getRepository();

        $args = array(
            true,
            1,
            'value',
        );
        $this->assertEmpty($repo->getGlobalCommandArguments());

        foreach ($args as $configValue) {
            $repo->addGlobalCommandArgument($configValue);
        }
        $this->assertSame($args, $repo->getGlobalCommandArguments());

        foreach ($args as $configValue) {
            $repo->removeGlobalCommandArgument($configValue);
        }
        $this->assertEmpty($repo->getGlobalCommandArguments());
    }

    /**
     * @covers \GitElephant\Repository::stash
     */
    public function testStashThrowsExceptionIfNoCommits()
    {
        $this->getRepository()->init();
        $this->addFile('test');

        $this->setExpectedException('RuntimeException');
        $this->getRepository()->stash('My stash', true);
    }

    /**
     * @covers \GitElephant\Repository::stash
     */
    public function testStash()
    {
        $this->getRepository()->init();
        $this->addFile('test');
        $this->getRepository()->commit('Test commit', true);
        $this->addFile('test2');
        $this->getRepository()->stash('My stash', true);
        $this->assertTrue($this->getRepository()->isClean());
        $stashList = $this->getRepository()->stashList();
        $this->assertEquals(1, preg_match('%My stash%', $stashList[0]));
    }

    /**
     * @covers \GitElephant\Repository::stashList
     */
    public function testStashList()
    {
        $this->getRepository()->init();
        $this->addFile('test');
        $this->getRepository()->commit('Test commit', true);
        $this->addFile('test2');
        $this->getRepository()->stash('My stash', true);
        $this->assertCount(1, $this->getRepository()->stashList());
    }

    /**
     * @covers \GitElephant\Repository::stashShow
     */
    public function testStashShow()
    {
        $this->getRepository()->init();
        $this->addFile('test');
        $this->getRepository()->commit('Test commit', true);
        $this->addFile('test2');
        $this->getRepository()->stash('My stash', true);
        $this->assertInternalType('string', $this->getRepository()->stashShow(0));
    }

    /**
     * @covers \GitElephant\Repository::stashDrop
     */
    public function testStashDrop()
    {
        $this->getRepository()->init();
        $this->addFile('test');
        $this->getRepository()->commit('Test commit', true);
        $this->addFile('test2');
        $this->getRepository()->stash('My stash', true);
        $this->getRepository()->stashDrop(0);
        $this->assertCount(0, $this->getRepository()->stashList());
    }

    /**
     * @covers \GitElephant\Repository::stashPop
     */
    public function testStashPop()
    {
        $this->getRepository()->init();
        $this->addFile('test');
        $this->getRepository()->commit('Test commit', true);
        $this->addFile('test2');
        $this->getRepository()->stash('My stash', true);
        $this->getRepository()->stashPop(0);
        $this->assertTrue($this->getRepository()->isDirty());
        $this->assertCount(0, $this->getRepository()->stashList());
    }

    /**
     * @covers \GitElephant\Repository::stashApply
     */
    public function testStashApply()
    {
        $this->getRepository()->init();
        $this->addFile('test');
        $this->getRepository()->commit('Test commit', true);
        $this->addFile('test2');
        $this->getRepository()->stash('My stash', true);
        $this->getRepository()->stashApply(0);
        $this->assertTrue($this->getRepository()->isDirty());
        $this->assertCount(1, $this->getRepository()->stashList());
    }

    /**
     * @covers \GitElephant\Repository::stashBranch
     */
    public function testStashBranch()
    {
        $this->getRepository()->init();
        $this->addFile('test');
        $this->getRepository()->commit('Test commit', true);
        $this->addFile('test2');
        $this->getRepository()->stash('My stash', true);
        $this->getRepository()->stashBranch('testbranch', 0);
        $this->assertEquals('testbranch', $this->getRepository()->getMainBranch()->getName());
    }

    /**
     * @covers \GitElephant\Repository::stashCreate
     */
    public function testStashCreate()
    {
        $this->getRepository()->init();
        $this->addFile('test');
        $this->getRepository()->commit('Test commit', true);
        $objectName = $this->getRepository()->stashCreate();
        $this->assertInternalType('string', $objectName);
    }

    /**
     * @covers \GitElephant\Repository::stashCreate
     */
    public function testStashClear()
    {
        $this->getRepository()->init();
        $this->addFile('test');
        $this->getRepository()->commit('Test commit', true);
        $this->addFile('test2');
        $this->getRepository()->stash('My stash', true);
        $this->addFile('test3');
        $this->getRepository()->stash('My stash 2', true);
        $this->getRepository()->stashClear();
        $this->assertCount(0, $this->getRepository()->stashList());
    }

}<|MERGE_RESOLUTION|>--- conflicted
+++ resolved
@@ -44,13 +44,8 @@
     {
         $this->assertEquals($this->getRepository()->getPath(), $this->path);
 
-<<<<<<< HEAD
         $this->expectException('GitElephant\Exception\InvalidRepositoryPathException');
         $repo = new Repository('non-existent-path');
-=======
-        $this->setExpectedException('GitElephant\Exception\InvalidRepositoryPathException');
-        new Repository('non-existent-path');
->>>>>>> 419a8261
 
         $repo = Repository::open($this->path);
         $this->assertInstanceOf('GitElephant\Repository', $repo);
