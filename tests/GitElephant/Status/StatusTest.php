--- conflicted
+++ resolved
@@ -127,12 +127,8 @@
      */
     public function testWorkingTreeStatus()
     {
-<<<<<<< HEAD
-        $this->markTestSkipped('problems with unstage');
-=======
         $this->markTestSkipped('See comments below');
 
->>>>>>> 9690b7e7
         $this->addFile('test', null, 'test content');
         $wt = $this->repository->getWorkingTreeStatus();
         $this->assertCount(1, $wt->untracked());
