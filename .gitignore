bin/*
vendor/*
*.tgz
package.xml
output/
<<<<<<< HEAD
composer.phar
=======
.idea
>>>>>>> 87825fb8
<|MERGE_RESOLUTION|>--- conflicted
+++ resolved
@@ -3,8 +3,5 @@
 *.tgz
 package.xml
 output/
-<<<<<<< HEAD
-composer.phar
-=======
 .idea
->>>>>>> 87825fb8
+composer.phar