<?php

<<<<<<< HEAD
use PhpCsFixer\Fixer\ArrayNotation\ArraySyntaxFixer;
use Symfony\Component\DependencyInjection\Loader\Configurator\ContainerConfigurator;
use Symplify\EasyCodingStandard\ValueObject\Set\SetList;
use Symplify\EasyCodingStandard\ValueObject\Option;

return static function (ContainerConfigurator $containerConfigurator): void {
    $parameters = $containerConfigurator->parameters();
    $parameters->set(Option::PATHS, [__DIR__ . '/src', __DIR__ . '/tests']);

    // A. full sets
    $containerConfigurator->import(SetList::PSR_12);

    // B. standalone rule
    $services = $containerConfigurator->services();
    $services->set(ArraySyntaxFixer::class)
             ->call('configure', [[ 'syntax' => 'short', ]]);
=======
use Symplify\EasyCodingStandard\Config\ECSConfig;
use Symplify\EasyCodingStandard\ValueObject\Option;
use PhpCsFixer\Fixer\ArrayNotation\ArraySyntaxFixer;
use Symplify\EasyCodingStandard\ValueObject\Set\SetList;
use Symfony\Component\DependencyInjection\Loader\Configurator\ContainerConfigurator;

return static function (ECSConfig $configurator): void {
    $configurator->paths([__DIR__ . '/src', __DIR__ . '/tests']);

    // A. full sets
    $configurator->sets([
        SetList::CLEAN_CODE,
        SetList::PSR_12
    ]);

    // B. standalone rule
    $configurator->ruleWithConfiguration(ArraySyntaxFixer::class, [
        'syntax' => 'short',
    ]);

    $configurator->skip(['Unused variable $deleted.' => ['src/GitElephant/Objects/Diff/DiffChunk.php'], 'Unused variable $new.' => ['src/GitElephant/Objects/Diff/DiffChunk.php']]);
>>>>>>> 196ef04d
};<|MERGE_RESOLUTION|>--- conflicted
+++ resolved
@@ -1,23 +1,5 @@
 <?php
 
-<<<<<<< HEAD
-use PhpCsFixer\Fixer\ArrayNotation\ArraySyntaxFixer;
-use Symfony\Component\DependencyInjection\Loader\Configurator\ContainerConfigurator;
-use Symplify\EasyCodingStandard\ValueObject\Set\SetList;
-use Symplify\EasyCodingStandard\ValueObject\Option;
-
-return static function (ContainerConfigurator $containerConfigurator): void {
-    $parameters = $containerConfigurator->parameters();
-    $parameters->set(Option::PATHS, [__DIR__ . '/src', __DIR__ . '/tests']);
-
-    // A. full sets
-    $containerConfigurator->import(SetList::PSR_12);
-
-    // B. standalone rule
-    $services = $containerConfigurator->services();
-    $services->set(ArraySyntaxFixer::class)
-             ->call('configure', [[ 'syntax' => 'short', ]]);
-=======
 use Symplify\EasyCodingStandard\Config\ECSConfig;
 use Symplify\EasyCodingStandard\ValueObject\Option;
 use PhpCsFixer\Fixer\ArrayNotation\ArraySyntaxFixer;
@@ -39,5 +21,4 @@
     ]);
 
     $configurator->skip(['Unused variable $deleted.' => ['src/GitElephant/Objects/Diff/DiffChunk.php'], 'Unused variable $new.' => ['src/GitElephant/Objects/Diff/DiffChunk.php']]);
->>>>>>> 196ef04d
 };