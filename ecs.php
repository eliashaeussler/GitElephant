--- conflicted
+++ resolved
@@ -1,31 +1,24 @@
 <?php
 
+use Symplify\EasyCodingStandard\Config\ECSConfig;
+use Symplify\EasyCodingStandard\ValueObject\Option;
 use PhpCsFixer\Fixer\ArrayNotation\ArraySyntaxFixer;
+use Symplify\EasyCodingStandard\ValueObject\Set\SetList;
 use Symfony\Component\DependencyInjection\Loader\Configurator\ContainerConfigurator;
-use Symplify\EasyCodingStandard\ValueObject\Set\SetList;
-use Symplify\EasyCodingStandard\ValueObject\Option;
 
-<<<<<<< HEAD
 return static function (ECSConfig $configurator): void {
-    $configurator->paths(Option::PATHS, [__DIR__ . '/src', __DIR__ . '/tests']);
+    $configurator->paths([__DIR__ . '/src', __DIR__ . '/tests']);
 
+    // A. full sets
     $configurator->sets([
         SetList::CLEAN_CODE,
         SetList::PSR_12
     ]);
 
+    // B. standalone rule
+    $configurator->ruleWithConfiguration(ArraySyntaxFixer::class, [
+        'syntax' => 'short',
+    ]);
+
     $configurator->skip(['Unused variable $deleted.' => ['src/GitElephant/Objects/Diff/DiffChunk.php'], 'Unused variable $new.' => ['src/GitElephant/Objects/Diff/DiffChunk.php']]);
-=======
-return static function (ContainerConfigurator $containerConfigurator): void {
-    $parameters = $containerConfigurator->parameters();
-    $parameters->set(Option::PATHS, [__DIR__ . '/src', __DIR__ . '/tests']);
-
-    // A. full sets
-    $containerConfigurator->import(SetList::PSR_12);
-
-    // B. standalone rule
-    $services = $containerConfigurator->services();
-    $services->set(ArraySyntaxFixer::class)
-             ->call('configure', [[ 'syntax' => 'short', ]]);
->>>>>>> c59d4fae
 };