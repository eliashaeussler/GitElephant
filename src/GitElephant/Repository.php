<?php
/**
 * GitElephant - An abstraction layer for git written in PHP
 * Copyright (C) 2013  Matteo Giachino
 *
 * This program is free software: you can redistribute it and/or modify
 * it under the terms of the GNU General Public License as published by
 * the Free Software Foundation, either version 3 of the License, or
 * (at your option) any later version.
 *
 * This program is distributed in the hope that it will be useful,
 * but WITHOUT ANY WARRANTY; without even the implied warranty of
 * MERCHANTABILITY or FITNESS FOR A PARTICULAR PURPOSE.  See the
 * GNU General Public License for more details.
 *
 * You should have received a copy of the GNU General Public License
 * along with this program.  If not, see [http://www.gnu.org/licenses/].
 */

namespace GitElephant;

use \GitElephant\Command\FetchCommand;
use \GitElephant\Command\PullCommand;
use \GitElephant\Command\PushCommand;
use \GitElephant\Command\RemoteCommand;
use GitElephant\Command\ResetCommand;
use \GitElephant\Command\Caller\Caller;
use GitElephant\Command\StashCommand;
use \GitElephant\Objects\Author;
use \GitElephant\Objects\Remote;
use \GitElephant\Objects\Tree;
use \GitElephant\Objects\Branch;
use \GitElephant\Objects\Tag;
use \GitElephant\Objects\NodeObject;
use \GitElephant\Objects\Diff\Diff;
use \GitElephant\Objects\Commit;
use \GitElephant\Objects\Log;
use \GitElephant\Objects\LogRange;
use \GitElephant\Objects\TreeishInterface;
use \GitElephant\Command\MainCommand;
use \GitElephant\Command\BranchCommand;
use \GitElephant\Command\MergeCommand;
use \GitElephant\Command\RevParseCommand;
use \GitElephant\Command\TagCommand;
use \GitElephant\Command\LogCommand;
use \GitElephant\Command\CloneCommand;
use \GitElephant\Command\CatFileCommand;
use \GitElephant\Command\LsTreeCommand;
use \GitElephant\Command\SubmoduleCommand;
use GitElephant\Objects\TreeObject;
use \GitElephant\Status\Status;
use \GitElephant\Status\StatusIndex;
use \GitElephant\Status\StatusWorkingTree;
use \Symfony\Component\Filesystem\Filesystem;
use \Symfony\Component\Finder\Finder;
use \Symfony\Component\Finder\SplFileInfo;
use Symfony\Component\Process\Exception\InvalidArgumentException;

/**
 * Repository
 *
 * Base Class for repository operations
 *
 * @author Matteo Giachino <matteog@gmail.com>
 * @author Dhaval Patel <tech.dhaval@gmail.com>
 * @author Kirk Madera <kmadera@robofirm.com>
 */
class Repository
{
    /**
     * the repository path
     *
     * @var string
     */
    private $path;

    /**
     * the caller instance
     *
     * @var \GitElephant\Command\Caller\Caller
     */
    private $caller;

    /**
     * A general repository name
     *
     * @var string $name the repository name
     */
    private $name;

    /**
     * A list of global configs to apply to every command
     *
     * @var array
     */
    private $globalConfigs = array();

    /**
     * A list of global options to apply to every command
     *
     * @var array
     */
    private $globalOptions = array();

    /**
     * A list of global arguments to apply to every command
     *
     * @var array
     */
    private $globalCommandArguments = array();

    /**
     * Class constructor
     *
     * @param string         $repositoryPath the path of the git repository
     * @param GitBinary|null $binary         the GitBinary instance that calls the commands
     * @param string         $name           a repository name
     *
     * @throws Exception\InvalidRepositoryPathException
     */
    public function __construct($repositoryPath, GitBinary $binary = null, $name = null)
    {
        if (is_null($binary)) {
            $binary = new GitBinary();
        }

        $this->path = $repositoryPath;
        $this->caller = new Caller($binary, $repositoryPath);
        $this->name = $name;
    }

    /**
     * Factory method
     *
     * @param string         $repositoryPath the path of the git repository
     * @param GitBinary|null $binary         the GitBinary instance that calls the commands
     * @param string         $name           a repository name
     *
     * @return \GitElephant\Repository
     */
    public static function open($repositoryPath, GitBinary $binary = null, $name = null)
    {
        return new self($repositoryPath, $binary, $name);
    }

    /**
     * create a repository from a remote git url, or a local filesystem
     * and save it in a temp folder
     *
     * @param string|Repository $git            the git remote url, or the filesystem path
     * @param null              $repositoryPath path
     * @param GitBinary         $binary         binary
     * @param null              $name           repository name
     *
     * @throws \RuntimeException
     * @throws \Symfony\Component\Filesystem\Exception\IOException
     * @return Repository
     */
    public static function createFromRemote($git, $repositoryPath = null, GitBinary $binary = null, $name = null)
    {
        if (null === $repositoryPath) {
            $tempDir = realpath(sys_get_temp_dir());
            $repositoryPath = sprintf('%s%s%s', $tempDir, DIRECTORY_SEPARATOR, sha1(uniqid()));
            $fs = new Filesystem();
            $fs->mkdir($repositoryPath);
        }
        $repository = new Repository($repositoryPath, $binary, $name);
        if ($git instanceof Repository) {
            $git = $git->getPath();
        }
        $repository->cloneFrom($git, $repositoryPath);
        $repository->checkoutAllRemoteBranches();

        return $repository;
    }

    /**
     * Init the repository
     *
     * @param bool $bare created a bare repository
     *
     * @throws \RuntimeException
     * @throws \Symfony\Component\Process\Exception\LogicException
     * @throws InvalidArgumentException
     * @throws \Symfony\Component\Process\Exception\RuntimeException
     * @return Repository
     */
    public function init($bare = false)
    {
        $this->caller->execute(MainCommand::getInstance($this)->init($bare));

        return $this;
    }

    /**
     * Stage the working tree content
     *
     * @param string|NodeObject $path the path to store
     *
     * @throws \RuntimeException
     * @throws \Symfony\Component\Process\Exception\LogicException
     * @throws InvalidArgumentException
     * @throws \Symfony\Component\Process\Exception\RuntimeException
     * @return Repository
     */
    public function stage($path = '.')
    {
        $this->caller->execute(MainCommand::getInstance($this)->add($path));

        return $this;
    }

    /**
     * Unstage a tree content
     *
     * @param string|NodeObject $path the path to unstage
     *
     * @throws \RuntimeException
     * @throws \Symfony\Component\Process\Exception\LogicException
     * @throws InvalidArgumentException
     * @throws \Symfony\Component\Process\Exception\RuntimeException
     * @return Repository
     */
    public function unstage($path)
    {
        $this->caller->execute(MainCommand::getInstance($this)->unstage($path), true, null, array(0, 1));

        return $this;
    }

    /**
     * Move a file/directory
     *
     * @param string|NodeObject $from source path
     * @param string|NodeObject $to   destination path
     *
     * @throws \RuntimeException
     * @throws \Symfony\Component\Process\Exception\LogicException
     * @throws \InvalidArgumentException
     * @throws InvalidArgumentException
     * @throws \Symfony\Component\Process\Exception\RuntimeException
     * @return Repository
     */
    public function move($from, $to)
    {
        $this->caller->execute(MainCommand::getInstance($this)->move($from, $to));

        return $this;
    }

    /**
     * Remove a file/directory
     *
     * @param string|NodeObject $path      the path to remove
     * @param bool              $recursive recurse
     * @param bool              $force     force
     *
     * @throws \RuntimeException
     * @throws \Symfony\Component\Process\Exception\LogicException
     * @throws \InvalidArgumentException
     * @throws InvalidArgumentException
     * @throws \Symfony\Component\Process\Exception\RuntimeException
     * @return Repository
     */
    public function remove($path, $recursive = false, $force = false)
    {
        $this->caller->execute(MainCommand::getInstance($this)->remove($path, $recursive, $force));

        return $this;
    }

    /**
     * Commit content to the repository, eventually staging all unstaged content
     *
     * @param string        $message    the commit message
     * @param bool          $stageAll   whether to stage on not everything before commit
     * @param string|null   $ref        the reference to commit to (checkout -> commit -> checkout previous)
     * @param string|Author $author     override the author for this commit
     * @param bool          $allowEmpty override the author for this commit
     *
     * @throws \RuntimeException
     * @throws \InvalidArgumentException
     * @throws \Symfony\Component\Process\Exception\RuntimeException
     * @return Repository
     */
    public function commit($message, $stageAll = false, $ref = null, $author = null, $allowEmpty = false)
    {
        $currentBranch = null;
        if (! is_null($ref)) {
            $currentBranch = $this->getMainBranch();
            $this->checkout($ref);
        }
        if ($stageAll) {
            $this->stage();
        }
        $this->caller->execute(MainCommand::getInstance($this)->commit($message, $stageAll, $author, $allowEmpty));
        if (! is_null($ref)) {
            $this->checkout($currentBranch);
        }

        return $this;
    }

    /**
     * rev-parse command - often used to return a commit tag.
     *
     * @param array                    $options the options to apply to rev-parse
     * @param string|NodeObject|Commit $arg     the argument (may be a branch head, etc)
     *
     * @throws \RuntimeException
     * @throws \InvalidArgumentException
     * @throws \Symfony\Component\Process\Exception\RuntimeException
     * @return array
     */
    public function revParse($arg = null, array $options = array())
    {
        $this->caller->execute(RevParseCommand::getInstance()->revParse($arg, $options));

        return array_map('trim', $this->caller->getOutputLines(true));
    }

    /**
     * Check if this is a bare repository
     * @return boolean
     */
    public function isBare()
    {
        $options = array(RevParseCommand::OPTION_IS_BARE_REPOSIORY);
        $this->caller->execute(RevParseCommand::getInstance()->revParse(null, $options));

        return trim($this->caller->getOutput()) === 'true';
    }

    /**
     * @param TreeishInterface|Commit|string $arg
     * @param array $options
     */
    public function reset($arg, $options)
    {
        $this->caller->execute(ResetCommand::getInstance($this)->reset($arg,$options));
    }

    /**
     * Get the repository status
     *
     * @return Status
     */
    public function getStatus()
    {
        return Status::get($this);
    }

    /**
     * @return Status
     */
    public function getWorkingTreeStatus()
    {
        return StatusWorkingTree::get($this);
    }

    /**
     * @return Status
     */
    public function getIndexStatus()
    {
        return StatusIndex::get($this);
    }

    /**
     * isClean Return true if the repository is not dirty.
     *
     * @return boolean
     */
    public function isClean()
    {
        return $this->getStatus()->all()->isEmpty();
    }

    /**
     * isDirty Return true if the repository has some modified files.
     *
     * @return boolean
     */
    public function isDirty()
    {
        return !$this->isClean();
    }

    /**
     * Get the repository status as a string
     *
     * @throws \RuntimeException
     * @throws \Symfony\Component\Process\Exception\LogicException
     * @throws InvalidArgumentException
     * @throws \Symfony\Component\Process\Exception\RuntimeException
     * @return array
     */
    public function getStatusOutput()
    {
        $this->caller->execute(MainCommand::getInstance($this)->status());

        return array_map('trim', $this->caller->getOutputLines());
    }

    /**
     * Create a new branch
     *
     * @param string $name       the new branch name
     * @param null   $startPoint the reference to create the branch from
     *
     * @throws \RuntimeException
     * @throws \Symfony\Component\Process\Exception\RuntimeException
     * @return Repository
     */
    public function createBranch($name, $startPoint = null)
    {
        Branch::create($this, $name, $startPoint);

        return $this;
    }

    /**
     * Delete a branch by its name
     * This function change the state of the repository on the filesystem
     *
     * @param string $name  The branch to delete
     * @param bool   $force Force the delete
     *
     * @throws \RuntimeException
     * @throws \Symfony\Component\Process\Exception\LogicException
     * @throws InvalidArgumentException
     * @throws \Symfony\Component\Process\Exception\RuntimeException
     * @return Repository
     */
    public function deleteBranch($name, $force = false)
    {
        $this->caller->execute(BranchCommand::getInstance($this)->delete($name, $force));

        return $this;
    }

    /**
     * An array of Branch objects
     *
     * @param bool $namesOnly return an array of branch names as a string
     * @param bool $all       lists also remote branches
     *
     * @throws \RuntimeException
     * @throws InvalidArgumentException
     * @throws \Symfony\Component\Process\Exception\LogicException
     * @throws \InvalidArgumentException
     * @throws \Symfony\Component\Process\Exception\RuntimeException
     * @return array
     */
    public function getBranches($namesOnly = false, $all = false)
    {
        $branches = array();
        if ($namesOnly) {
            $outputLines = $this->caller->execute(
                BranchCommand::getInstance($this)->listBranches($all, true)
            )->getOutputLines(true);
            $branches = array_map(
                function ($v) {
                    return ltrim($v, '* ');
                },
                $outputLines
            );
        } else {
            $outputLines = $this->caller->execute(
                BranchCommand::getInstance($this)->listBranches($all)
            )->getOutputLines(true);
            foreach ($outputLines as $branchLine) {
                $branches[] = Branch::createFromOutputLine($this, $branchLine);
            }
        }

        return $branches;
    }

    /**
     * Return the actually checked out branch
     *
     * @throws \RuntimeException
     * @throws \InvalidArgumentException
     * @throws \Symfony\Component\Process\Exception\RuntimeException
     * @return Objects\Branch
     */
    public function getMainBranch()
    {
        $filtered = array_filter(
            $this->getBranches(),
            function (Branch $branch) {
                return $branch->getCurrent();
            }
        );
        sort($filtered);

        return $filtered[0];
    }

    /**
     * Retrieve a Branch object by a branch name
     *
     * @param string $name The branch name
     *
     * @throws \RuntimeException
     * @throws \InvalidArgumentException
     * @throws \Symfony\Component\Process\Exception\RuntimeException
     * @return null|Branch
     */
    public function getBranch($name)
    {
        /** @var Branch $branch */
        foreach ($this->getBranches() as $branch) {
            if ($branch->getName() == $name) {
                return $branch;
            }
        }

        return null;
    }

    /**
     * Checkout all branches from the remote and make them local
     *
     * @param string $remote remote to fetch from
     *
     * @throws \RuntimeException
     * @throws \InvalidArgumentException
     * @throws \Symfony\Component\Process\Exception\RuntimeException
     * @return Repository
     */
    public function checkoutAllRemoteBranches($remote = 'origin')
    {
        $actualBranch = $this->getMainBranch();
        $actualBranches = $this->getBranches(true, false);
        $allBranches = $this->getBranches(true, true);
        $realBranches = array_filter(
            $allBranches,
            function ($branch) use ($actualBranches) {
                return !in_array($branch, $actualBranches)
                && preg_match('/^remotes(.+)$/', $branch)
                && !preg_match('/^(.+)(HEAD)(.*?)$/', $branch);
            }
        );
        foreach ($realBranches as $realBranch) {
            $this->checkout(str_replace(sprintf('remotes/%s/', $remote), '', $realBranch));
        }
        $this->checkout($actualBranch);

        return $this;
    }

    /**
     * Merge a Branch in the current checked out branch
     *
     * @param Objects\Branch $branch  The branch to merge in the current checked out branch
     * @param string         $message The message for the merge commit, if merge is 3-way
     * @param string         $mode    The merge mode: ff-only, no-ff or auto
     *
     * @throws \RuntimeException
     * @throws \Symfony\Component\Process\Exception\LogicException
     * @throws InvalidArgumentException
     * @throws \Symfony\Component\Process\Exception\RuntimeException
     * @return Repository
     */
    public function merge(Branch $branch, $message = '', $mode = 'auto')
    {
        $valid_modes = array(
            'auto',    // deafult git behavior
            'ff-only', // force fast forward merge
            'no-ff',   // force 3-way merge
        );
        if (!in_array($mode, $valid_modes)) {
            throw new InvalidArgumentException("Invalid merge mode: $mode.");
        }

        $options = array();
        switch ($mode) {
            case 'ff-only':
                $options[] = MergeCommand::MERGE_OPTION_FF_ONLY;
                break;
            case 'no-ff':
                $options[] = MergeCommand::MERGE_OPTION_NO_FF;
                break;
        }

        $this->caller->execute(MergeCommand::getInstance($this)->merge($branch, $message, $options));

        return $this;
    }

    /**
     * Create a new tag
     * This function change the state of the repository on the filesystem
     *
     * @param string $name       The new tag name
     * @param null   $startPoint The reference to create the tag from
     * @param null   $message    the tag message
     *
     * @throws \RuntimeException
     * @throws \Symfony\Component\Process\Exception\RuntimeException
     * @return Repository
     */
    public function createTag($name, $startPoint = null, $message = null)
    {
        Tag::create($this, $name, $startPoint, $message);

        return $this;
    }

    /**
     * Delete a tag by it's name or by passing a Tag object
     * This function change the state of the repository on the filesystem
     *
     * @param string|Tag $tag The tag name or the Tag object
     *
     * @throws \RuntimeException
     * @throws \Symfony\Component\Process\Exception\RuntimeException
     * @return Repository
     */
    public function deleteTag($tag)
    {
        if ($tag instanceof Tag) {
            $tag->delete();
        } else {
            Tag::pick($this, $tag)->delete();
        }

        return $this;
    }

    /**
     * add a git submodule to the repository
     *
     * @param string $gitUrl git url of the submodule
     * @param string $path   path to register the submodule to
     *
     * @throws \RuntimeException
     * @throws \Symfony\Component\Process\Exception\LogicException
     * @throws InvalidArgumentException
     * @throws \Symfony\Component\Process\Exception\RuntimeException
     * @return Repository
     */
    public function addSubmodule($gitUrl, $path = null)
    {
        $this->caller->execute(SubmoduleCommand::getInstance($this)->add($gitUrl, $path));

        return $this;
    }

    /**
     * initialize submodules
     *
     * @param  string $path init only submodules at the specified path
     *
     * @return Repository
     */
    public function initSubmodule($path = null)
    {
        $this->caller->execute(SubmoduleCommand::getInstance($this)->init($path));
        return $this;
    }

    /**
     * update submodules
     *
     * @param  bool   $recursive update recursively
     * @param  bool   $init      init before update
     * @param  bool   $force     force the checkout as part of update
     * @param  string $path      update only a specific submodule path
     *
     * @return Repository
     */
    public function updateSubmodule($recursive = false, $init = false, $force = false, $path = null)
    {
        $this->caller->execute(SubmoduleCommand::getInstance($this)->update($recursive, $init, $force, $path));
        return $this;
    }

    /**
     * Gets an array of Tag objects
     *
     * @throws \RuntimeException
     * @throws \Symfony\Component\Process\Exception\LogicException
     * @throws InvalidArgumentException
     * @throws \Symfony\Component\Process\Exception\RuntimeException
     * @return array
     */
    public function getTags()
    {
        $tags = array();
        $this->caller->execute(TagCommand::getInstance($this)->listTags());
        foreach ($this->caller->getOutputLines() as $tagString) {
            if ($tagString != '') {
                $tags[] = new Tag($this, trim($tagString));
            }
        }

        return $tags;
    }

    /**
     * Return a tag object
     *
     * @param string $name The tag name
     *
     * @throws \RuntimeException
     * @throws \Symfony\Component\Process\Exception\RuntimeException
     * @return Tag|null
     */
    public function getTag($name)
    {
        $tagFinderOutput = $this->caller->execute(TagCommand::getInstance()->listTags())->getOutputLines(true);
        foreach ($tagFinderOutput as $line) {
            if ($line === $name) {
                return new Tag($this, $name);
            }
        }

        return null;
    }

    /**
     * Return the last created tag
     *
     * @throws \LogicException
     * @throws \RuntimeException
     * @throws \InvalidArgumentException
     * @return Tag|null
     */
    public function getLastTag()
    {
        $finder = Finder::create()
                  ->files()
                  ->in(sprintf('%s/.git/refs/tags', $this->path))
                  ->sortByChangedTime();
        if ($finder->count() == 0) {
            return null;
        }
        $files = iterator_to_array($finder->getIterator(), false);
        $files = array_reverse($files);
        /** @var $firstFile SplFileInfo */
        $firstFile = $files[0];
        $tagName = $firstFile->getFilename();

        return Tag::pick($this, $tagName);
    }

    /**
     * Try to get a branch or a tag by its name.
     *
     * @param string $name the reference name (a tag name or a branch name)
     *
     * @throws \RuntimeException
     * @throws \InvalidArgumentException
     * @throws \Symfony\Component\Process\Exception\RuntimeException
     * @return \GitElephant\Objects\Tag|\GitElephant\Objects\Branch|null
     */
    public function getBranchOrTag($name)
    {
        if (in_array($name, $this->getBranches(true))) {
            return new Branch($this, $name);
        }
        $tagFinderOutput = $this->caller->execute(TagCommand::getInstance($this)->listTags())->getOutputLines(true);
        foreach ($tagFinderOutput as $line) {
            if ($line === $name) {
                return new Tag($this, $name);
            }
        }

        return null;
    }

    /**
     * Return a Commit object
     *
     * @param string $ref The commit reference
     *
     * @throws \RuntimeException
     * @return Objects\Commit
     */
    public function getCommit($ref = 'HEAD')
    {
        $commit = Commit::pick($this, $ref);

        return $commit;
    }

    /**
     * count the commit to arrive to the given treeish
     *
     * @param string $start
     *
     * @throws \RuntimeException
     * @throws \Symfony\Component\Process\Exception\RuntimeException
     * @return int
     */
    public function countCommits($start = 'HEAD')
    {
        $commit = Commit::pick($this, $start);

        return $commit->count();
    }

    /**
     * Get a log for a ref
     *
     * @param string|TreeishInterface|array $ref         the treeish to check, as a string, as an object or as an array
     * @param string|NodeObject             $path        the physical path to the tree relative to the repository root
     * @param int|null                      $limit       limit to n entries
     * @param int|null                      $offset      skip n entries
     * @param boolean|false                 $firstParent skip commits brought in to branch by a merge
     *
     * @return \GitElephant\Objects\Log
     */
    public function getLog($ref = 'HEAD', $path = null, $limit = 10, $offset = null, $firstParent = false)
    {
        return new Log($this, $ref, $path, $limit, $offset, $firstParent);
    }

    /**
     * Get a log for a range ref
     *
     * @param string            $refStart
     * @param string            $refEnd
     * @param string|NodeObject $path        the physical path to the tree relative to the repository root
     * @param int|null          $limit       limit to n entries
     * @param int|null          $offset      skip n entries
     * @param boolean|false     $firstParent skip commits brought in to branch by a merge
     *
     * @return \GitElephant\Objects\LogRange|\GitElephant\Objects\Log
     */
    public function getLogRange($refStart, $refEnd, $path = null, $limit = 10, $offset = null, $firstParent = false)
    {
        // Handle when clients provide bad start reference on branch creation
        if (preg_match('~^[0]+$~', $refStart)) {
            return new Log($this, $refEnd, $path, $limit, $offset, $firstParent);
        }

        // Handle when clients provide bad end reference on branch deletion
        if (preg_match('~^[0]+$~', $refEnd)) {
            $refEnd = $refStart;
        }

        return new LogRange($this, $refStart, $refEnd, $path, $limit, $offset, $firstParent);
    }

    /**
     * Get a log for an object
     *
     * @param \GitElephant\Objects\NodeObject         $obj    The Object instance
     * @param null|string|\GitElephant\Objects\Branch $branch The branch to read from
     * @param int                                     $limit  Limit to n entries
     * @param int|null                                $offset Skip n entries
     *
     * @throws \RuntimeException
     * @throws \Symfony\Component\Process\Exception\LogicException
     * @throws InvalidArgumentException
     * @throws \Symfony\Component\Process\Exception\RuntimeException
     * @return \GitElephant\Objects\Log
     */
<<<<<<< HEAD
    public function getObjectLog(NodeObject $obj, $branch = null, $limit = 1, $offset = null)
=======
    public function getObjectLog(\GitElephant\Objects\Object $obj, $branch = null, $limit = 1, $offset = null)
>>>>>>> 419a8261
    {
        $command = LogCommand::getInstance($this)->showObjectLog($obj, $branch, $limit, $offset);

        return Log::createFromOutputLines($this, $this->caller->execute($command)->getOutputLines());
    }

    /**
     * Checkout a branch
     * This function change the state of the repository on the filesystem
     *
     * @param string|TreeishInterface $ref    the reference to checkout
     * @param bool                    $create like -b on the command line
     *
     * @throws \RuntimeException
     * @throws \Symfony\Component\Process\Exception\LogicException
     * @throws InvalidArgumentException
     * @throws \Symfony\Component\Process\Exception\RuntimeException
     * @return Repository
     */
    public function checkout($ref, $create = false)
    {
        if ($create && is_null($this->getBranch($ref))) {
            $this->createBranch($ref);
        }
        $this->caller->execute(MainCommand::getInstance($this)->checkout($ref));

        return $this;
    }

    /**
     * Retrieve an instance of Tree
     * Tree Object is Countable, Iterable and has ArrayAccess for easy manipulation
     *
     * @param string|TreeishInterface $ref  the treeish to check
     * @param string|NodeObject       $path Object or null for root
     *
     * @throws \RuntimeException
     * @throws \Symfony\Component\Process\Exception\LogicException
     * @throws InvalidArgumentException
     * @throws \Symfony\Component\Process\Exception\RuntimeException
     * @return Objects\Tree
     */
    public function getTree($ref = 'HEAD', $path = null)
    {
        if (is_string($path) && '' !== $path) {
            $outputLines = $this->getCaller()->execute(
                LsTreeCommand::getInstance($this)->tree($ref, $path)
            )->getOutputLines(true);
            $path = TreeObject::createFromOutputLine($this, $outputLines[0]);
        }

        return new Tree($this, $ref, $path);
    }

    /**
     * Get a Diff object for a commit with its parent, by default the diff is between the current head and its parent
     *
     * @param \GitElephant\Objects\Commit|string      $commit1 A TreeishInterface instance
     * @param \GitElephant\Objects\Commit|string|null $commit2 A TreeishInterface instance
     * @param null|string|NodeObject                  $path    The path to get the diff for or a Object instance
     *
     * @throws \RuntimeException
     * @throws \InvalidArgumentException
     * @return Objects\Diff\Diff
     */
    public function getDiff($commit1 = null, $commit2 = null, $path = null)
    {
        return Diff::create($this, $commit1, $commit2, $path);
    }

    /**
     * Clone a repository
     *
     * @param string $url the repository url (i.e. git://github.com/matteosister/GitElephant.git)
     * @param null   $to  where to clone the repo
     *
     * @throws \RuntimeException
     * @throws \Symfony\Component\Process\Exception\LogicException
     * @throws InvalidArgumentException
     * @throws \Symfony\Component\Process\Exception\RuntimeException
     * @return Repository
     */
    public function cloneFrom($url, $to = null)
    {
        $this->caller->execute(CloneCommand::getInstance($this)->cloneUrl($url, $to));

        return $this;
    }

    /**
     * @param string $name remote name
     * @param string $url  remote url
     *
     * @throws \RuntimeException
     * @throws \Symfony\Component\Process\Exception\LogicException
     * @throws InvalidArgumentException
     * @throws \Symfony\Component\Process\Exception\RuntimeException
     * @return Repository
     */
    public function addRemote($name, $url)
    {
        $this->caller->execute(RemoteCommand::getInstance($this)->add($name, $url));

        return $this;
    }

    /**
     * @param string $name         remote name
     * @param bool   $queryRemotes Fetch new information from remotes
     *
     * @return \GitElephant\Objects\Remote
     */
    public function getRemote($name, $queryRemotes = true)
    {
        return Remote::pick($this, $name, $queryRemotes);
    }

    /**
     * gets a list of remote objects
     *
     * @param bool $queryRemotes Fetch new information from remotes
     *
     * @throws \RuntimeException
     * @throws \Symfony\Component\Process\Exception\LogicException
     * @throws InvalidArgumentException
     * @throws \Symfony\Component\Process\Exception\RuntimeException
     * @return array
     */
    public function getRemotes($queryRemotes = true)
    {
        $remoteNames = $this->caller->execute(RemoteCommand::getInstance($this)->show(null, $queryRemotes))
          ->getOutputLines(true);
        $remotes = array();
        foreach ($remoteNames as $remoteName) {
            $remotes[] = $this->getRemote($remoteName, $queryRemotes);
        }

        return $remotes;
    }

    /**
     * Download objects and refs from another repository
     *
     * @param string $from
     * @param string $ref
     * @param bool   $tags
     *
     * @throws \RuntimeException
     * @throws \Symfony\Component\Process\Exception\LogicException
     * @throws InvalidArgumentException
     * @throws \Symfony\Component\Process\Exception\RuntimeException
     */
    public function fetch($from = null, $ref = null, $tags = false)
    {
        $options = array();
        if ($tags === true) {
            $options = array('--tags');
        }
        $this->caller->execute(FetchCommand::getInstance($this)->fetch($from, $ref, $options));
    }

    /**
     * Fetch from and merge with another repository or a local branch
     *
     * @param string $from
     * @param string $ref
     * @param bool   $rebase
     * @throws \RuntimeException
     * @throws \Symfony\Component\Process\Exception\LogicException
     * @throws InvalidArgumentException
     * @throws \Symfony\Component\Process\Exception\RuntimeException
     */
    public function pull($from = null, $ref = null, $rebase = true)
    {
        $this->caller->execute(PullCommand::getInstance($this)->pull($from, $ref, $rebase));
    }

    /**
     * Push changes to remote repository
     *
     * @param string $to
     * @param string $ref
     * @param string $args
     * @throws \RuntimeException
     * @throws \Symfony\Component\Process\Exception\LogicException
     * @throws InvalidArgumentException
     * @throws \Symfony\Component\Process\Exception\RuntimeException
     */
    public function push($to = null, $ref = null, $args = null)
    {
        $this->caller->execute(PushCommand::getInstance($this)->push($to, $ref, $args));
    }

    /**
     * get the humanish name of the repository
     *
     * @return string
     */
    public function getHumanishName()
    {
        $name = substr($this->getPath(), strrpos($this->getPath(), '/') + 1);
        $name = str_replace('.git', '.', $name);
        $name = str_replace('.bundle', '.', $name);

        return $name;
    }

    /**
     * output a node content as an array of lines
     *
     * @param \GitElephant\Objects\NodeObject              $obj     The Object of type BLOB
     * @param \GitElephant\Objects\TreeishInterface|string $treeish A treeish object
     *
     * @throws \RuntimeException
     * @throws \Symfony\Component\Process\Exception\LogicException
     * @throws InvalidArgumentException
     * @throws \Symfony\Component\Process\Exception\RuntimeException
     * @return array
     */
<<<<<<< HEAD
    public function outputContent(NodeObject $obj, $treeish)
=======
    public function outputContent(\GitElephant\Objects\Object $obj, $treeish)
>>>>>>> 419a8261
    {
        $command = CatFileCommand::getInstance($this)->content($obj, $treeish);

        return $this->caller->execute($command)->getOutputLines();
    }

    /**
     * output a node raw content
     *
     * @param \GitElephant\Objects\NodeObject              $obj     The Object of type BLOB
     * @param \GitElephant\Objects\TreeishInterface|string $treeish A treeish object
     *
     * @throws \RuntimeException
     * @throws \Symfony\Component\Process\Exception\LogicException
     * @throws InvalidArgumentException
     * @throws \Symfony\Component\Process\Exception\RuntimeException
     * @return string
     */
<<<<<<< HEAD
    public function outputRawContent(NodeObject $obj, $treeish)
=======
    public function outputRawContent(\GitElephant\Objects\Object $obj, $treeish)
>>>>>>> 419a8261
    {
        $command = CatFileCommand::getInstance($this)->content($obj, $treeish);

        return $this->caller->execute($command)->getRawOutput();
    }

    /**
     * Get the path
     *
     * @return string
     */
    public function getPath()
    {
        return $this->path;
    }

    /**
     * Get the repository name
     *
     * @return string
     */
    public function getName()
    {
        return $this->name;
    }

    /**
     * Set the repository name
     *
     * @param string $name the repository name
     */
    public function setName($name)
    {
        $this->name = $name;
    }

    /**
     * Caller setter
     *
     * @param \GitElephant\Command\Caller\Caller $caller the caller variable
     */
    public function setCaller($caller)
    {
        $this->caller = $caller;
    }

    /**
     * Caller getter
     *
     * @return \GitElephant\Command\Caller\Caller
     */
    public function getCaller()
    {
        return $this->caller;
    }

    /**
     * get global config list
     *
     * @return array Global config list
     */
    public function getGlobalConfigs()
    {
        return $this->globalConfigs;
    }

    /**
     * add a key/value pair to the global config list
     *
     * @param string $name  The config name
     * @param string $value The config value
     */
    public function addGlobalConfig($name, $value)
    {
        $this->globalConfigs[$name] = $value;
    }

    /**
     * remove an element form the global config list, identified by key
     *
     * @param  string $name The config name
     */
    public function removeGlobalConfig($name)
    {
        if (isset($this->globalConfigs[$name])) {
            unset($this->globalConfigs[$name]);
        }
    }

    /**
     * get global options list
     *
     * @return array Global options list
     */
    public function getGlobalOptions()
    {
        return $this->globalOptions;
    }

    /**
     * add a key/value pair to the global option list
     *
     * @param string $name  The option name
     * @param string $value The option value
     */
    public function addGlobalOption($name, $value)
    {
        $this->globalOptions[$name] = $value;
    }

    /**
     * remove an element form the global option list, identified by key
     *
     * @param  string $name The option name
     */
    public function removeGlobalOption($name)
    {
        if (isset($this->globalOptions[$name])) {
            unset($this->globalOptions[$name]);
        }
    }

    /**
     * get global command arguments list
     *
     * @return array Global command arguments list
     */
    public function getGlobalCommandArguments()
    {
        return $this->globalCommandArguments;
    }

    /**
     * add a value to the global command argument list
     *
     * @param string $value The command argument
     */
    public function addGlobalCommandArgument($value)
    {
        if (!in_array($value, $this->globalCommandArguments, true)) {
            $this->globalCommandArguments[] = $value;
        }
    }

    /**
     * remove an element form the global command argument list, identified by
     * value
     *
     * @param  string $value The command argument
     */
    public function removeGlobalCommandArgument($value)
    {
        if (in_array($value, $this->globalCommandArguments, true)) {
            $index = array_search($value, $this->globalCommandArguments);
            unset($this->globalCommandArguments[$index]);
        }
    }

    /**
     *  Save your local modifications to a new stash, and run git reset --hard to revert them.
     *
     * @param string|null $message
     * @param boolean $includeUntracked
     * @param boolean $keepIndex
     */
    public function stash($message = null, $includeUntracked = false, $keepIndex = false)
    {
        $stashCommand = StashCommand::getInstance($this);
        $command = $stashCommand->save($message, $includeUntracked, $keepIndex);
        $this->caller->execute($command);
    }

    /**
     * Shows stash list
     *
     * @param array|null $options
     *
     * @return array
     */
    public function stashList(array $options = null)
    {
        $stashCommand = StashCommand::getInstance($this);
        $command = $stashCommand->listStashes($options);
        $this->caller->execute($command);
        return array_map('trim', $this->caller->getOutputLines(true));
    }

    /**
     * Shows details for a stash
     *
     * @param string $stash
     *
     * @return string
     */
    public function stashShow($stash)
    {
        $stashCommand = StashCommand::getInstance($this);
        $command = $stashCommand->show($stash);
        $this->caller->execute($command);
        return $this->caller->getOutput();
    }

    /**
     * Drops a stash
     *
     * @param string $stash
     */
    public function stashDrop($stash)
    {
        $stashCommand = StashCommand::getInstance($this);
        $command = $stashCommand->drop($stash);
        $this->caller->execute($command);
    }

    /**
     * Applies a stash
     *
     * @param string $stash
     * @param boolean $index
     */
    public function stashApply($stash, $index = false)
    {
        $stashCommand = StashCommand::getInstance($this);
        $command = $stashCommand->apply($stash, $index);
        $this->caller->execute($command);
    }

    /**
     *  Applies a stash, then removes it from the stash
     *
     * @param string $stash
     * @param boolean $index
     */
    public function stashPop($stash, $index = false)
    {
        $stashCommand = StashCommand::getInstance($this);
        $command = $stashCommand->pop($stash, $index);
        $this->caller->execute($command);
    }

    /**
     *  Creates and checks out a new branch named <branchname> starting from the commit at which the <stash> was originally created
     *
     * @param string $branch
     * @param string $stash
     */
    public function stashBranch($branch, $stash)
    {
        $stashCommand = StashCommand::getInstance($this);
        $command = $stashCommand->branch($branch, $stash);
        $this->caller->execute($command);
    }

    /**
     *  Save your local modifications to a new stash, and run git reset --hard to revert them.
     *
     */
    public function stashClear()
    {
        $stashCommand = StashCommand::getInstance($this);
        $command = $stashCommand->clear();
        $this->caller->execute($command);
    }

    /**
     *  Create a stash (which is a regular commit object) and return its object name, without storing it anywhere in the
     *  ref namespace.
     *
     * @return string
     */
    public function stashCreate()
    {
        $stashCommand = StashCommand::getInstance($this);
        $command = $stashCommand->clear();
        $this->caller->execute($command);
        return $this->caller->getOutput();
    }
}<|MERGE_RESOLUTION|>--- conflicted
+++ resolved
@@ -860,11 +860,7 @@
      * @throws \Symfony\Component\Process\Exception\RuntimeException
      * @return \GitElephant\Objects\Log
      */
-<<<<<<< HEAD
     public function getObjectLog(NodeObject $obj, $branch = null, $limit = 1, $offset = null)
-=======
-    public function getObjectLog(\GitElephant\Objects\Object $obj, $branch = null, $limit = 1, $offset = null)
->>>>>>> 419a8261
     {
         $command = LogCommand::getInstance($this)->showObjectLog($obj, $branch, $limit, $offset);
 
@@ -1084,11 +1080,7 @@
      * @throws \Symfony\Component\Process\Exception\RuntimeException
      * @return array
      */
-<<<<<<< HEAD
     public function outputContent(NodeObject $obj, $treeish)
-=======
-    public function outputContent(\GitElephant\Objects\Object $obj, $treeish)
->>>>>>> 419a8261
     {
         $command = CatFileCommand::getInstance($this)->content($obj, $treeish);
 
@@ -1107,11 +1099,7 @@
      * @throws \Symfony\Component\Process\Exception\RuntimeException
      * @return string
      */
-<<<<<<< HEAD
     public function outputRawContent(NodeObject $obj, $treeish)
-=======
-    public function outputRawContent(\GitElephant\Objects\Object $obj, $treeish)
->>>>>>> 419a8261
     {
         $command = CatFileCommand::getInstance($this)->content($obj, $treeish);
 
